module OperatorEnumConstructionModule

import Zygote: gradient
import ..UtilsModule: max_ops
import ..OperatorEnumModule: AbstractOperatorEnum, OperatorEnum, GenericOperatorEnum
import ..EquationModule: string_tree, Node
import ..EvaluateEquationModule: eval_tree_array
import ..EvaluateEquationDerivativeModule: eval_grad_tree_array

function create_evaluation_helpers!(operators::OperatorEnum)
    @eval begin
        Base.print(io::IO, tree::Node) = print(io, string_tree(tree, $operators))
        Base.show(io::IO, tree::Node) = print(io, string_tree(tree, $operators))
<<<<<<< HEAD
        function (tree::Node)(X; kws...)
            length(keys(kws)) > 1 && error("Unknown keyword argument: $(key)")
            out, did_finish = eval_tree_array(tree, X, $operators)
=======
        function (tree::Node{T})(
            X::AbstractArray{T,2}; kws...
        )::AbstractArray{T,1} where {T<:Real}
            out, did_finish = eval_tree_array(tree, X, $operators; kws...)
>>>>>>> 224a567f
            if !did_finish
                out .= convert(eltype(out), NaN)
            end
            return out
        end
<<<<<<< HEAD
=======
        function (tree::Node{T1})(X::AbstractArray{T2,2}; kws...) where {T1<:Real,T2<:Real}
            if T1 != T2
                T = promote_type(T1, T2)
                tree = convert(Node{T}, tree)
                X = T.(X)
            end
            return tree(X; kws...)
        end
>>>>>>> 224a567f
        # Gradients:
        function Base.adjoint(tree::Node{T}) where {T}
            return (X; kws...) -> begin
                _, grad, did_complete = eval_grad_tree_array(
                    tree, X, $operators; variable=true, kws...
                )
                !did_complete && (grad .= T(NaN))
                grad
            end
        end
    end
end

function create_evaluation_helpers!(operators::GenericOperatorEnum)
    @eval begin
        Base.print(io::IO, tree::Node) = print(io, string_tree(tree, $operators))
        Base.show(io::IO, tree::Node) = print(io, string_tree(tree, $operators))

        function (tree::Node)(X; kws...)
<<<<<<< HEAD
            throw_errors = true
            for key in keys(kws)
                if key == :throw_errors
                    throw_errors = kws[key]
                else
                    error("Unknown keyword argument: $(key)")
                end
            end
            out, did_finish = eval_tree_array(
                tree, X, $operators; throw_errors=throw_errors
            )
=======
            out, did_finish = eval_tree_array(tree, X, $operators; kws...)
>>>>>>> 224a567f
            if !did_finish
                return nothing
            end
            return out
        end
        function Base.adjoint(::Node{T}) where {T}
            return _ -> begin
                error("Gradients are not implemented for `GenericOperatorEnum`.")
            end
        end
    end
end

function _extend_unary_operator(f::Symbol, op, type_requirements)
    quote
        quote
            function $($f)(l::Node{T})::Node{T} where {T<:$($type_requirements)}
                return if (l.degree == 0 && l.constant)
                    Node(T; val=$($f)(l.val::T))
                else
                    Node($($op), l)
                end
            end
        end
    end
end

function _extend_binary_operator(f::Symbol, op, type_requirements, build_converters)
    quote
        quote
            function $($f)(l::Node{T}, r::Node{T}) where {T<:$($type_requirements)}
                if (l.degree == 0 && l.constant && r.degree == 0 && r.constant)
                    Node(T; val=$($f)(l.val::T, r.val::T))
                else
                    Node($($op), l, r)
                end
            end
            function $($f)(l::Node{T}, r::T) where {T<:$($type_requirements)}
                if l.degree == 0 && l.constant
                    Node(T; val=$($f)(l.val::T, r))
                else
                    Node($($op), l, Node(T; val=r))
                end
            end
            function $($f)(l::T, r::Node{T}) where {T<:$($type_requirements)}
                if r.degree == 0 && r.constant
                    Node(T; val=$($f)(l, r.val::T))
                else
                    Node($($op), Node(T; val=l), r)
                end
            end
            if $($build_converters)
                # Converters:
                function $($f)(
                    l::Node{T1}, r::Node{T2}
                ) where {T1<:$($type_requirements),T2<:$($type_requirements)}
                    T = promote_type(T1, T2)
                    l = convert(Node{T}, l)
                    r = convert(Node{T}, r)
                    return $($f)(l, r)
                end
                function $($f)(
                    l::Node{T1}, r::T2
                ) where {T1<:$($type_requirements),T2<:$($type_requirements)}
                    T = promote_type(T1, T2)
                    l = convert(Node{T}, l)
                    r = convert(T, r)
                    return $($f)(l, r)
                end
                function $($f)(
                    l::T1, r::Node{T2}
                ) where {T1<:$($type_requirements),T2<:$($type_requirements)}
                    T = promote_type(T1, T2)
                    l = convert(T, l)
                    r = convert(Node{T}, r)
                    return $($f)(l, r)
                end
            end
        end
    end
end

function _extend_operators(operators, skip_user_operators, __module__::Module)
    binary_ex = _extend_binary_operator(:f, :op, :type_requirements, :build_converters)
    unary_ex = _extend_unary_operator(:f, :op, :type_requirements)
    return quote
        local type_requirements
        local build_converters
        if isa($operators, OperatorEnum)
            type_requirements = Real
            build_converters = true
        else
            type_requirements = Any
            build_converters = false
        end
        for (op, f) in enumerate(map(Symbol, $(operators).binops))
            if isdefined(Base, f)
                f = :(Base.$(f))
            elseif $(skip_user_operators)
                continue
            else
                f = :($($__module__).$(f))
            end
            eval($binary_ex)
        end
        for (op, f) in enumerate(map(Symbol, $(operators).unaops))
            if isdefined(Base, f)
                f = :(Base.$(f))
            elseif $(skip_user_operators)
                continue
            else
                f = :($($__module__).$(f))
            end
            eval($unary_ex)
        end
    end
end

"""
    @extend_operators operators

Extends all operators defined in this operator enum to work on the
`Node` type. While by default this is already done for operators defined
in `Base` when you create an enum and pass `define_helper_functions=true`,
this does not apply to the user-defined operators. Thus, to do so, you must
apply this macro to the operator enum in the same module you have the operators
defined.
"""
macro extend_operators(operators)
    ex = _extend_operators(esc(operators), false, __module__)
    expected_type = AbstractOperatorEnum
    quote
        if !isa($(esc(operators)), $expected_type)
            error("You must pass an operator enum to `@extend_operators`.")
        end
        $ex
    end
end

"""
    @extend_operators_base operators

Similar to `@extend_operators`, but only extends operators already
defined in `Base`.
"""
macro extend_operators_base(operators)
    ex = _extend_operators(esc(operators), true, __module__)
    expected_type = AbstractOperatorEnum
    quote
        if !isa($(esc(operators)), $expected_type)
            error("You must pass an operator enum to `@extend_operators_base`.")
        end
        $ex
    end
end

"""
    OperatorEnum(; binary_operators=[], unary_operators=[], enable_autodiff::Bool=false, define_helper_functions::Bool=true)

Construct an `OperatorEnum` object, defining the possible expressions. This will also
redefine operators for `Node` types, as well as `show`, `print`, and `(::Node)(X)`.
It will automatically compute derivatives with `Zygote.jl`.

# Arguments
- `binary_operators::Vector{Function}`: A vector of functions, each of which is a binary
  operator.
- `unary_operators::Vector{Function}`: A vector of functions, each of which is a unary
  operator.
- `enable_autodiff::Bool=false`: Whether to enable automatic differentiation.
- `define_helper_functions::Bool=true`: Whether to define helper functions for creating
   and evaluating node types. Turn this off when doing precompilation. Note that these
   are *not* needed for the package to work; they are purely for convenience.
"""
function OperatorEnum(;
    binary_operators=[],
    unary_operators=[],
    enable_autodiff::Bool=false,
    define_helper_functions::Bool=true,
)
    @assert length(binary_operators) > 0 || length(unary_operators) > 0
    @assert length(binary_operators) <= max_ops && length(unary_operators) <= max_ops
    binary_operators = Tuple(binary_operators)
    unary_operators = Tuple(unary_operators)

    if enable_autodiff
        diff_binary_operators = Any[]
        diff_unary_operators = Any[]

        test_inputs = map(x -> convert(Float32, x), LinRange(-100, 100, 99))
        # Create grid over [-100, 100]^2:
        test_inputs_xy = reduce(
            hcat, reduce(hcat, ([[[x, y] for x in test_inputs] for y in test_inputs]))
        )
        for op in binary_operators
            diff_op(x, y) = gradient(op, x, y)

            test_output = diff_op.(test_inputs_xy[1, :], test_inputs_xy[2, :])
            gradient_exists = all((x) -> x !== nothing, Iterators.flatten(test_output))
            if gradient_exists
                push!(diff_binary_operators, diff_op)
            else
                if verbosity > 0
                    @warn "Automatic differentiation has been turned off, since operator $(op) does not have well-defined gradients."
                end
                enable_autodiff = false
                break
            end
        end

        for op in unary_operators
            diff_op(x) = gradient(op, x)[1]
            test_output = diff_op.(test_inputs)
            gradient_exists = all((x) -> x !== nothing, test_output)
            if gradient_exists
                push!(diff_unary_operators, diff_op)
            else
                if verbosity > 0
                    @warn "Automatic differentiation has been turned off, since operator $(op) does not have well-defined gradients."
                end
                enable_autodiff = false
                break
            end
        end
        diff_binary_operators = Tuple(diff_binary_operators)
        diff_unary_operators = Tuple(diff_unary_operators)
    end

    if !enable_autodiff
        diff_binary_operators = nothing
        diff_unary_operators = nothing
    end

    operators = OperatorEnum(
        binary_operators, unary_operators, diff_binary_operators, diff_unary_operators
    )

    if define_helper_functions
        @extend_operators_base operators
        create_evaluation_helpers!(operators)
    end

    return operators
end

"""
    GenericOperatorEnum(; binary_operators=[], unary_operators=[], define_helper_functions::Bool=true)

Construct a `GenericOperatorEnum` object, defining possible expressions.
Unlike `OperatorEnum`, this enum one will work arbitrary operators and data types.
This will also redefine operators for `Node` types, as well as `show`, `print`,
and `(::Node)(X)`.

# Arguments
- `binary_operators::Vector{Function}`: A vector of functions, each of which is a binary
  operator on real scalars.
- `unary_operators::Vector{Function}`: A vector of functions, each of which is a unary
  operator on real scalars.
- `define_helper_functions::Bool=true`: Whether to define helper functions for creating
   and evaluating node types. Turn this off when doing precompilation. Note that these
   are *not* needed for the package to work; they are purely for convenience.
"""
function GenericOperatorEnum(;
    binary_operators=[], unary_operators=[], define_helper_functions::Bool=true
)
    binary_operators = Tuple(binary_operators)
    unary_operators = Tuple(unary_operators)

    @assert length(binary_operators) > 0 || length(unary_operators) > 0
    @assert length(binary_operators) <= max_ops && length(unary_operators) <= max_ops

    operators = GenericOperatorEnum(binary_operators, unary_operators)

    if define_helper_functions
        @extend_operators_base operators
        create_evaluation_helpers!(operators)
    end

    return operators
end

end<|MERGE_RESOLUTION|>--- conflicted
+++ resolved
@@ -11,23 +11,15 @@
     @eval begin
         Base.print(io::IO, tree::Node) = print(io, string_tree(tree, $operators))
         Base.show(io::IO, tree::Node) = print(io, string_tree(tree, $operators))
-<<<<<<< HEAD
-        function (tree::Node)(X; kws...)
-            length(keys(kws)) > 1 && error("Unknown keyword argument: $(key)")
-            out, did_finish = eval_tree_array(tree, X, $operators)
-=======
         function (tree::Node{T})(
             X::AbstractArray{T,2}; kws...
         )::AbstractArray{T,1} where {T<:Real}
             out, did_finish = eval_tree_array(tree, X, $operators; kws...)
->>>>>>> 224a567f
             if !did_finish
                 out .= convert(eltype(out), NaN)
             end
             return out
         end
-<<<<<<< HEAD
-=======
         function (tree::Node{T1})(X::AbstractArray{T2,2}; kws...) where {T1<:Real,T2<:Real}
             if T1 != T2
                 T = promote_type(T1, T2)
@@ -36,7 +28,6 @@
             end
             return tree(X; kws...)
         end
->>>>>>> 224a567f
         # Gradients:
         function Base.adjoint(tree::Node{T}) where {T}
             return (X; kws...) -> begin
@@ -56,21 +47,7 @@
         Base.show(io::IO, tree::Node) = print(io, string_tree(tree, $operators))
 
         function (tree::Node)(X; kws...)
-<<<<<<< HEAD
-            throw_errors = true
-            for key in keys(kws)
-                if key == :throw_errors
-                    throw_errors = kws[key]
-                else
-                    error("Unknown keyword argument: $(key)")
-                end
-            end
-            out, did_finish = eval_tree_array(
-                tree, X, $operators; throw_errors=throw_errors
-            )
-=======
             out, did_finish = eval_tree_array(tree, X, $operators; kws...)
->>>>>>> 224a567f
             if !did_finish
                 return nothing
             end
