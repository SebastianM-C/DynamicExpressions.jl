name = "SymbolicRegression"
uuid = "8254be44-1295-4e6a-a16d-46603ac705cb"
authors = ["MilesCranmer <miles.cranmer@gmail.com>"]
version = "0.8.7"

[deps]
Distributed = "8ba89e20-285c-5b6f-9357-94700520ee1b"
JSON3 = "0f8b85d8-7281-11e9-16c2-39a750bddbf1"
LineSearches = "d3d80556-e9d4-5f37-9878-2ab0fcc64255"
LinearAlgebra = "37e2e46d-f89d-539d-b4ee-838fcccc9c8e"
LossFunctions = "30fc2ffe-d236-52d8-8643-a9d8f7c094a7"
Optim = "429524aa-4258-5aef-a3af-852621145aeb"
Pkg = "44cfe95a-1eb2-52ea-b672-e2afdf69b78f"
Printf = "de0858da-6303-5e67-8744-51eddeeeb8d7"
Random = "9a3f8284-a2c9-5f02-9a11-845980a1fd5c"
Reexport = "189a3867-3050-52da-a836-e630ba90ab69"
SpecialFunctions = "276daf66-3868-5448-9aa4-cd146d93841b"
SymbolicUtils = "d1185830-fcd6-423d-90d6-eec64667417b"
Zygote = "e88e6eb3-aa80-5325-afca-941959d7151f"

[compat]
JSON3 = "1"
LineSearches = "7"
LossFunctions = "0.6, 0.7"
Optim = "0.19, 1.1"
Pkg = "1"
Reexport = "1"
SpecialFunctions = "0.10.1, 1, 2"
<<<<<<< HEAD
SymbolicUtils = "0.19"
=======
SymbolicUtils = "0.6"
Zygote = "0.6"
>>>>>>> 96602639
julia = "1.5"

[extras]
ForwardDiff = "f6369f11-7733-5829-9624-2563aa707210"
SafeTestsets = "1bc83da4-3b8d-516f-aca4-4fe02f6d838f"
Test = "8dfed614-e22c-5e08-85e1-65c5234f0b40"

[targets]
test = ["Test", "SafeTestsets", "ForwardDiff"]<|MERGE_RESOLUTION|>--- conflicted
+++ resolved
@@ -26,12 +26,8 @@
 Pkg = "1"
 Reexport = "1"
 SpecialFunctions = "0.10.1, 1, 2"
-<<<<<<< HEAD
 SymbolicUtils = "0.19"
-=======
-SymbolicUtils = "0.6"
 Zygote = "0.6"
->>>>>>> 96602639
 julia = "1.5"
 
 [extras]
