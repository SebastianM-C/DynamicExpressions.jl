--- conflicted
+++ resolved
@@ -36,22 +36,14 @@
     (x1, x2, x3) -> (sin(cos(sin(cos(x1) * x3) * 3.0) * -0.5) + 2.0) * 5.0,
 ]
 
-<<<<<<< HEAD
-for turbo in [false, true],
+for turbo in [Val(false), Val(true)],
     T in [Float16, Float32, Float64, ComplexF32, ComplexF64],
-    bumper in [false, true]
+    bumper in [Val(false), Val(true)]
 
     # Float16 not implemented:
-    (turbo || bumper) && !(T in (Float32, Float64)) && continue
-    turbo && bumper && continue
+    (turbo isa Val{true} || bumper isa Val{true}) && !(T in (Float32, Float64)) && continue
+    turbo isa Val{true} && bumper isa Val{true} && continue
     @testset "Test evaluation of trees with turbo=$turbo, bumper=$bumper, T=$T" begin
-=======
-for turbo in [Val(false), Val(true)],
-    T in [Float16, Float32, Float64, ComplexF32, ComplexF64]
-    # Float16 not implemented:
-    turbo isa Val{true} && !(T in (Float32, Float64)) && continue
-    @testset "Test evaluation of trees with turbo=$turbo, T=$T" begin
->>>>>>> f410475d
         for (i_func, fnc) in enumerate(functions)
 
             # check if fnc is tuple
